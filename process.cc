#include <set>
#include <cassert>
#include <limits>
#include <limits.h>
#include <iostream>
#include <link.h>
extern "C" {
#include "proc_service.h"
}
#include "procinfo.h"
#include "dwarf.h"
#include "dump.h"

typedef struct regs ptrace_regs;

#ifdef __FreeBSD__
#ifdef __i386__
#define REG(regs, reg) (regs.r_e##reg)
#endif

#ifdef __amd64__
#define REG(regs, reg) (regs.r_r##reg)
#endif
#endif


#ifdef __linux__
typedef struct user_regs_struct  elf_regs;
#ifdef __i386__
#define REG(regs, reg) ((regs).e##reg)
#else
#define REG(regs, reg) ((regs).r##reg)
#endif
#else
#error "not linux?"
#endif

static int gFrameArgs = 6;		/* number of arguments to print */
static size_t gMaxFrames = 1024;		/* max number of frames to read */


static std::string auxv_name(Elf_Word val)
{
#define AUXV(n) case n : return #n;
    switch (val) {
        AUXV(AT_NULL)
        AUXV(AT_IGNORE)
        AUXV(AT_EXECFD)
        AUXV(AT_PHDR)
        AUXV(AT_PHENT)
        AUXV(AT_PHNUM)
        AUXV(AT_PAGESZ)
        AUXV(AT_BASE)
        AUXV(AT_FLAGS)
        AUXV(AT_ENTRY)
        AUXV(AT_NOTELF)
        AUXV(AT_UID)
        AUXV(AT_EUID)
        AUXV(AT_GID)
        AUXV(AT_EGID)
        AUXV(AT_CLKTCK)
        AUXV(AT_PLATFORM)
        AUXV(AT_HWCAP)
        AUXV(AT_FPUCW)
        AUXV(AT_DCACHEBSIZE)
        AUXV(AT_ICACHEBSIZE)
        AUXV(AT_UCACHEBSIZE)
        AUXV(AT_IGNOREPPC)
        AUXV(AT_SECURE)
        AUXV(AT_BASE_PLATFORM)
        AUXV(AT_RANDOM)
        AUXV(AT_EXECFN)
        AUXV(AT_SYSINFO)
        AUXV(AT_SYSINFO_EHDR)
        AUXV(AT_L1I_CACHESHAPE)
        AUXV(AT_L1D_CACHESHAPE)
        AUXV(AT_L2_CACHESHAPE)
        AUXV(AT_L3_CACHESHAPE)
        default: return "unknown";
    }
}
#undef AUXV

template <typename T> static void
delall(T &container)
{
    for (auto i : container)
        delete i;
}

const Reader &
Process::io() const
{
    return procio;
}

Process::Process(ElfObject *exec, Reader &procio_, std::ostream *debug_)
    : vdso(0)
    , procio(procio_)
    , execImage(exec)
    , entry(0)
    , debug(debug_)
    , isStatic(false)
{
    abiPrefix = execImage->getABIPrefix();
}

void
Process::load()
{
    td_err_e the;
    /* Attach any dynamically-linked libraries */

    /* Does this process look like it has shared libraries loaded? */
    Elf_Addr r_debug_addr = findRDebugAddr();

    isStatic = (r_debug_addr == 0 || r_debug_addr == (Elf_Addr)-1);
    if (isStatic)
        addElfObject(execImage, 0);
    else
        loadSharedObjects(r_debug_addr);
    the = td_ta_new(this, &agent);
    if (the != TD_OK) {
        agent = 0;
        if (debug)
            *debug << "failed to load thread agent: " << the << std::endl;
    }

}

void
Process::processAUXV(const void *datap, size_t len)
{
    const Elf_auxv_t *aux = (const Elf_auxv_t *)datap;
    const Elf_auxv_t *eaux = aux + len / sizeof *aux;
    for (; aux < eaux; aux++) {
        Elf_Addr hdr = aux->a_un.a_val;
        if (debug)
            *debug << "auxv: " << auxv_name(aux->a_type) << "= " << (void *)hdr << "\n";
        switch (aux->a_type) {
            case AT_ENTRY: {
                // this provides a reference for relocating the executable when
                // compared to the entrypoint there.
                entry = hdr;
                break;
            }
            case AT_SYSINFO: {
                sysent = aux->a_un.a_val;
                break;
            }
            case AT_SYSINFO_EHDR: {
                vdso = new char[getpagesize()];
                io().readObj(hdr, vdso, getpagesize());
                MemReader *r = new MemReader(vdso, getpagesize());
                readers.push_back(r);
                addElfObject(new ElfObject(*r), hdr);
                break;
            }

            case AT_EXECFN:
                auto exeName = io().readString(hdr);
                if (debug)
                    *debug << "filename: " << exeName << "\n";
                if (execImage == 0) {
                    FileReader *file = new FileReader(exeName);
                    execImage = new ElfObject(*file);
                }
                break;
        }
    }
}

std::ostream &
Process::dumpStackJSON(std::ostream &os, const ThreadStack &thread)
{


    os << "{ \"ti_tid\": " << thread.info.ti_tid
        << ", \"ti_type\": " << thread.info.ti_type
        << ", \"stack\": [ ";

    const char *frameSep = "";
    for (auto frame : thread.stack) {
        Elf_Addr objIp = 0;
        struct ElfObject *obj = 0;
        int lineNo;
        Elf_Sym sym;
        std::string fileName;
        std::string symName = "unknown";
        if (frame->ip == sysent) {
            symName = "(syscall)";
        } else {
            try {
                std::pair<Elf_Off, ElfObject *> i = findObject(frame->ip);
                fileName = i.second->io.describe();
                objIp = frame->ip - i.first;
                obj = i.second;
                obj->findSymbolByAddress(objIp, STT_FUNC, sym, symName);
            } catch (...) {
            }
        }

        os
            << frameSep << "{ \"ip\": " << intptr_t(frame->ip)
#ifdef i386
            << ", \"bp\": " << intptr_t(frame->bp)
#endif
            << ", \"unwind\": \"" << frame->unwindBy << "\"";

        frameSep = ", ";

        if (symName != "")
            os << ", \"function\": \"" << symName << "\"";

        os << ", \"args:\": [ ";
        const char *sep = "";
        for (auto &i : frame->args) {
            os << sep << i;
            sep = ", ";
        }
        os << " ]";
        if (obj != 0) {
            os << ", \"off\": " << intptr_t(objIp) - sym.st_value;
            os << ", \"file\": " << "\"" << fileName << "\"";
            if (obj->dwarf && obj->dwarf->sourceFromAddr(objIp - 1, fileName, lineNo))
                os
                    << ", \"source\": \"" << fileName << "\""
                    << ", \"line\": " << lineNo;
        }
        os << " }";
        frameSep = ", ";
    }
    return os << " ] }";
}

std::ostream &
Process::dumpStackText(std::ostream &os, const ThreadStack &thread)
{
    os << "---- thread: " << thread.info.ti_tid << ", type: " << thread.info.ti_type << "\n";
    for (auto frame : thread.stack) {
        Elf_Addr objIp = 0;
        struct ElfObject *obj = 0;
        int lineNo;
        Elf_Sym sym;
        std::string fileName = "unknown file";
        std::string symName = "unknown";
        if (frame->ip == sysent) {
            symName = "(syscall)";
        } else {
            try {
                std::pair<Elf_Off, ElfObject *> i = findObject(frame->ip);
                fileName = i.second->io.describe();
                objIp = frame->ip - i.first;
                obj = i.second;
                obj->findSymbolByAddress(objIp, STT_FUNC, sym, symName);
            } catch (...) {
            }
        }


        os << symName << "(";
        const char *sep = "";
        for (auto &i : frame->args) {
            os << sep << i;
            sep = ", ";
        }
        os << ")";

        if (obj != 0) {
            os << " in " << fileName;
            if (obj->dwarf && obj->dwarf->sourceFromAddr(objIp - 1, fileName, lineNo))
                os << fileName << ":" << lineNo;
        }

        os
            << "\t(ip=0x" << std::hex << intptr_t(frame->ip)
            << ", off=0x" << intptr_t(objIp) - sym.st_value
#ifdef i386
            << ", bp=0x" << std::hex << intptr_t(frame->bp)
#endif
            ;
        if (frame->unwindBy != "END")
            os << ", unwind by: " << frame->unwindBy << ")";
        os << "\n";
    }
}

void
Process::addElfObject(struct ElfObject *obj, Elf_Addr load)
{
    objects[load] = obj;
    auto di = obj->dwarf = new DwarfInfo(obj);

    if (debug)
        *debug
            << "object " << obj->io.describe()
            << " loaded at address " << std::hex << load
            << ", base=" << obj->base;
    if (di && debug)
        *debug << ", unwind info: "
            << (di->ehFrame ? di->debugFrame ? "BOTH" : "EH" : di->debugFrame ? "DEBUG" : "NONE") << "\n";
}

/*
 * Grovel through the rtld's internals to find any shared libraries.
 */
void
Process::loadSharedObjects(Elf_Addr rdebugAddr)
{
<<<<<<< HEAD
    /* Does this process look like it has shared libraries loaded? */
    Elf_Addr r_debug_addr = findRDebugAddr();
    if (r_debug_addr == 0 || r_debug_addr == (Elf_Addr)-1) {
        // Static process - just add the executable to the loadmap
        addElfObject(execImage, 0);
        return;
    }
=======
>>>>>>> 9b09ccd3

    struct r_debug rDebug;
    io().readObj(rdebugAddr, &rDebug);

    /* Iterate over the r_debug structure's entries, loading libraries */
    struct link_map map;
    for (Elf_Addr mapAddr = (Elf_Addr)rDebug.r_map; mapAddr; mapAddr = (Elf_Addr)map.l_next) {
        io().readObj(mapAddr, &map);
        // first one's the executable itself.
        if (mapAddr == Elf_Addr(rDebug.r_map)) {
            assert(map.l_addr == entry - execImage->elfHeader.e_entry);
            addElfObject(execImage, map.l_addr);
            continue;
        }
        /* Read the path to the file */
        if (map.l_name == 0) {
            std::clog << "warning: no name for object loaded at " << std::hex << map.l_addr << "\n";
            continue;
        }
        std::string path = io().readString(Elf_Off(map.l_name));
        try {
            FileReader *f = new FileReader(path);
            readers.push_back(f);
            addElfObject(new ElfObject(*f), Elf_Addr(map.l_addr));
        }
        catch (const std::exception &e) {
            std::clog << "warning: can't load text for " << path << " at " <<
            (void *)mapAddr << "/" << (void *)map.l_addr << ": " << e.what() << "\n";
            continue;
        }
    }
}

Elf_Addr
Process::findRDebugAddr()
{
    // Find DT_DEBUG in the process's dynamic section.
    auto dynamic = execImage->dynamic;
    if (dynamic == 0)
        return 0;

    Elf_Off reloc = entry - execImage->elfHeader.e_entry;

    // the dynamic section is in the executable, but the process A/S contains
    // the modified version.
    for (Elf_Addr dynOff = 0; dynOff < dynamic->p_filesz; dynOff += sizeof(Elf_Dyn)) {
        Elf_Dyn dyn;
        execImage->io.readObj(dynamic->p_offset + dynOff, &dyn);
        if (dyn.d_tag == DT_DEBUG) {
            // Now, we read this from the _process_ AS, not the executable - the
            // in-memory one is changed by the linker.
            io().readObj(dynamic->p_vaddr + dynOff + reloc, &dyn);
            return dyn.d_un.d_ptr;
        }
    }
    return 0;
}


std::pair<Elf_Off, ElfObject *>
Process::findObject(Elf_Addr addr) const
{
    for (auto &i : objects)
        for (auto phdr : i.second->programHeaders) {
            Elf_Off reloc = addr - i.first;
            if (reloc >= phdr->p_vaddr && reloc < phdr->p_vaddr + phdr->p_memsz)
                return i;
        }
    throw Exception() << "no loaded object at address 0x" << std::hex << addr;
}

Elf_Addr
Process::findNamedSymbol(const char *objectName, const char *symbolName) const
{
    if (isStatic) // static exe: ignore object name.
        objectName = 0;
    for (auto &i : objects) {
        ElfObject *obj = i.second;
        if (objectName != 0) {
            auto objname = obj->io.describe();
            auto p = objname.rfind('/');
            if (p != std::string::npos)
                objname = objname.substr(p + 1, std::string::npos);
            if (objname != std::string(objectName))
                continue;
        }
        Elf_Sym sym;
        if (obj->findSymbolByName(symbolName, sym))
            return sym.st_value + i.first;
        if (objectName)
            break;
    }
    Exception e;
    e << "symbol " << symbolName << " not found";
    if (objectName)
        e << " in " << objectName;
    throw e;
}

std::ostream &
Process::pstack(std::ostream &os)
{
    load();
    std::set<pid_t> lwps;

    ps_pstop(this);

    // suspend everything quickly.
    listThreads(
        [&lwps] (const td_thrhandle_t *thr) -> void {
            if (td_thr_dbsuspend(thr) == TD_NOCAPAB) {
                td_thrinfo_t info;
                td_thr_get_info(thr, &info);
                lwps.insert(info.ti_lid);
            }});

    for (auto lwp : lwps)
        stop(lwp);

    std::list<ThreadStack> threadStacks;

    // get its back trace.

    listThreads(
        [&threadStacks, this](const td_thrhandle_t *thr) {
            CoreRegisters regs;
            td_err_e the;
#ifdef __linux__
            the = td_thr_getgregs(thr, (elf_greg_t *) &regs);
#else
            the = td_thr_getgregs(thr, &regs);
#endif
            if (the == TD_OK) {
                threadStacks.push_back(ThreadStack());
                td_thr_get_info(thr, &threadStacks.back().info);
                threadStacks.back().unwind(*this, regs);
            }
    });

    if (threadStacks.empty()) {
        // get the register for the process itself, and use those.
        CoreRegisters regs;
        getRegs(ps_getpid(this),  &regs);
        threadStacks.push_back(ThreadStack());
        threadStacks.back().unwind(*this, regs);
    }

    const char *sep = "";
#if 0
    os << "[";
    for (auto s : threadStacks) {
        os << sep;
        dumpStackJSON(os, s);
        sep = ", ";
    }
    os << "]";
#else
    for (auto &s : threadStacks) {
        dumpStackText(os, s);
        sep = ", ";
    }
 #endif

    listThreads([](const td_thrhandle_t *thr) { td_thr_dbresume(thr); }); 
    // resume each lwp
    for (auto lwp : lwps)
        resume(lwp);

    return os;
}


Process::~Process()
{
    for (auto i : objects)
        if (i.second != execImage)
            delete i.second;
    delete[] vdso;
}

void
ThreadStack::unwind(Process &p, CoreRegisters &regs)
{
    stack.clear();
    /* Put a bound on the number of iterations. */
    for (size_t frameCount = 0; frameCount < gMaxFrames; frameCount++) {
        Elf_Addr ip;
        StackFrame *frame = new StackFrame(ip = REG(regs, ip), REG(regs, bp));
        stack.push_back(frame);

        DwarfRegisters dr;
        dwarfPtToDwarf(&dr, &regs);

        // try dwarf first...
        if ((ip = dwarfUnwind(p, &dr, ip)) != 0) {
            frame->unwindBy = "dwarf";
            dwarfDwarfToPt(&regs, &dr);
        } else {
            try {
                for (int i = 0; i < gFrameArgs; i++) {
                    Elf_Word arg;
                    p.io().readObj(Elf_Addr(REG(regs, bp)) + sizeof(Elf_Word) * 2 + i * sizeof(Elf_Word), &arg);
                    frame->args.push_back(arg);
                }
            }
            catch (...) {
                // not fatal if we can't read all the args.
            }
            frame->unwindBy = "END  ";
            /* Read the next frame */
            try {
                // Call site's instruction pointer is just above the frame pointer
                p.io().readObj(Elf_Addr(REG(regs, bp)) + sizeof(REG(regs, bp)), &ip);
                REG(regs, ip) = ip;
                if (ip == 0) // XXX: if no return instruction, break out.
                        break;
                // Read new frame pointer from stack.
                p.io().readObj(Elf_Addr(REG(regs, bp)), &REG(regs, bp));
                if (Elf_Addr(REG(regs, bp)) <= frame->bp)
                    break;
            }
            catch (...) {
                break;
            }
            frame->unwindBy = "stdc  ";
        }
    }
}<|MERGE_RESOLUTION|>--- conflicted
+++ resolved
@@ -307,16 +307,6 @@
 void
 Process::loadSharedObjects(Elf_Addr rdebugAddr)
 {
-<<<<<<< HEAD
-    /* Does this process look like it has shared libraries loaded? */
-    Elf_Addr r_debug_addr = findRDebugAddr();
-    if (r_debug_addr == 0 || r_debug_addr == (Elf_Addr)-1) {
-        // Static process - just add the executable to the loadmap
-        addElfObject(execImage, 0);
-        return;
-    }
-=======
->>>>>>> 9b09ccd3
 
     struct r_debug rDebug;
     io().readObj(rdebugAddr, &rDebug);
