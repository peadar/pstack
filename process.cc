--- conflicted
+++ resolved
@@ -628,13 +628,8 @@
     os << "thread: " << (void *)thread.info.ti_tid << ", lwp: "
        << thread.info.ti_lid << ", type: " << thread.info.ti_type << "\n";
     int frameNo = 0;
-<<<<<<< HEAD
     for (auto &frame : thread.stack)
-        dumpFrameText(os, PrintableFrame(frame, frameNo++, options), frame);
-=======
-    for (auto frame : thread.stack)
         dumpFrameText(os, PrintableFrame(*this, frame, frameNo++, options), frame);
->>>>>>> 92c3f16c
     return os;
 }
 
