#ifndef libpstack_proc_h
#define libpstack_proc_h
#include <elf.h>
#include <memory.h>
extern "C" {
// Some thread_db headers are not safe to include unwrapped in extern "C"
#include <thread_db.h>
}

#include <map>
#include <set>
#include <sstream>
#include <functional>
#include <bitset>
#include <optional>
#include <ucontext.h> // for gregset_t

#include "libpstack/ps_callback.h"
#include "libpstack/dwarf.h"

struct ps_prochandle {};

class Process;

namespace Dwarf {
class StackFrame;
class ExpressionStack : public std::stack<Elf::Addr> {
public:
    bool isReg;
    int inReg;

    ExpressionStack(): isReg(false) {}
    Elf::Addr poptop() { Elf::Addr tos = top(); pop(); return tos; }
    Elf::Addr eval(const Process &, DWARFReader &r, const StackFrame*, Elf::Addr);
    Elf::Addr eval(const Process &, const DIE::Attribute &, const StackFrame*, Elf::Addr);
};

// this works for i386 and x86_64 - might need to change for other archs.
typedef unsigned long cpureg_t;

/*
 * The unwind mechanism tells us how this stack frame was created
 */
enum class UnwindMechanism {
   // this frame was created from machine state - it's the "top of stack".
   MACHINEREGS,

   // created by using DWARF unwinding information from previous.
   DWARF,

   // frame pointer register in previous frame.
   FRAMEPOINTER,

   // attempt was made to recover stack state by assuming the previous frame
   // was target of a call to a bad address
   BAD_IP_RECOVERY,

   // The previous frame was a signal "trampoline" - On receipt of a signal,
   // the kernel saved the processor state on the stack, and arranged for the
   // previous frame to be invoked. Unwinding requires decoding the register
   // state stored by the kernel on the stack.
   TRAMPOLINE,

   // The stack frame was built up by scanning a log file.
   LOGFILE,

   INVALID,
};

// Information for a specific location in memory
// XXX: much of this should be per-ELF file, and cached with the elf object.
using NamedSymbol = std::pair<Elf::Sym, std::string>;
using MaybeNamedSymbol = std::optional<NamedSymbol>;

struct CodeLocation {
    Elf::Addr location_;
    Info::sptr dwarf_;
    const Elf::Phdr *phdr_;
    mutable const CIE *cie_;
    mutable const FDE *fde_;
    mutable const CFI *cfi_;
    CallFrame frame_;
    mutable Dwarf::DIE die_;
    mutable MaybeNamedSymbol symbol_;

    std::vector<std::pair<std::string, int>> source() const;
    const MaybeNamedSymbol &symbol() const;

    operator bool() const;
    const Dwarf::DIE &die() const;
    const CIE *cie() const;
    const FDE *fde() const;
    const CFI *cfi() const;
    CodeLocation();
    CodeLocation(Dwarf::Info::sptr, const Elf::Phdr *, Elf::Addr location);

};

// This is a CodeLocation, but relocated for a process address.
struct ProcessLocation {
    Elf::Addr elfReloc;

    // XXX: can cache these in Dwarf::Info
    std::shared_ptr<CodeLocation> codeloc;

    void set(const Process &proc, Elf::Addr address);
    ProcessLocation(const Process &proc, Elf::Addr address_);
    Elf::Addr address() const { return elfReloc + codeloc->location_; }
    // these are proxies or the CodeLocation, adjusted by the elfReloc value.
    bool valid() const  { return codeloc != nullptr; }
    const Dwarf::DIE &die() const;
    const CIE *cie() const;
    const FDE *fde() const;
    const CFI *cfi() const;
    const MaybeNamedSymbol symbol() const;
    std::vector<std::pair<std::string, int>> source() const;
    Elf::Object::sptr elf() { return codeloc ? codeloc->dwarf_->elf : nullptr; }
    Dwarf::Info::sptr dwarf() { return codeloc ? codeloc->dwarf_ : nullptr; }
};

class StackFrame {
public:
    Elf::Addr rawIP() const;
    Dwarf::ProcessLocation scopeIP(const Process &) const;
    Elf::CoreRegisters regs;
    Elf::Addr cfa;
    UnwindMechanism mechanism;
    bool isSignalTrampoline;
<<<<<<< HEAD
    StackFrame() : StackFrame(UnwindMechanism::INVALID) {}
    StackFrame(UnwindMechanism mechanism)
        : cfa(0)
        , elfReloc(0)
        , phdr(0)
        , dwarf(0)
        , frameInfo(0)
        , fde(0)
        , cie(0)
        , mechanism(mechanism)
        , isSignalTrampoline(false)
    {}
    StackFrame &operator = (const StackFrame &) = default;
    StackFrame(const StackFrame &) = default;
    void setReg(unsigned, cpureg_t);
    cpureg_t getReg(unsigned regno) const;
    Elf::Addr getCFA(const Process &, const CallFrame &) const;
    bool unwind(Process &p, StackFrame &out);
=======
    StackFrame(UnwindMechanism mechanism, const Elf::CoreRegisters &regs);
    StackFrame &operator = (const StackFrame &) = delete;
    std::optional<Elf::CoreRegisters> unwind(Process &);
>>>>>>> 92c3f16c
    void setCoreRegs(const Elf::CoreRegisters &);
    void getCoreRegs(Elf::CoreRegisters &) const;
    void getFrameBase(const Process &, intmax_t, ExpressionStack *) const;
};

}

struct ThreadStack {
    td_thrinfo_t info;
    std::vector<Dwarf::StackFrame> stack;
    ThreadStack() {
        memset(&info, 0, sizeof info);
    }
    void unwind(Process &, Elf::CoreRegisters &regs, unsigned maxFrames);
};

struct PstackOptions {
   bool nosrc = false;
   bool doargs = false;
   bool dolocals = false;
   bool nothreaddb = false;
   int maxdepth = std::numeric_limits<int>::max();
   std::ostream *output = &std::cout;
};

/*
 * This contains information about an LWP.  In linux, since NPTL, this is
 * essentially a thread. Old style, userland threads may have a single LWP for
 * all threads.
 */
struct Lwp {
    int stopCount;
    timeval stoppedAt;
    Lwp() : stopCount{0}, stoppedAt{0,0} {}
};

struct PrintableFrame;


struct ProcessLocation {
};

struct AddressRange {
   Elf::Addr start;
   Elf::Addr fileSize;
   Elf::Addr memSize;
   AddressRange( Elf::Addr start_, Elf::Addr fileSize_, Elf::Addr memSize_ ) : start(start_), fileSize(fileSize_), memSize(memSize_) {}
   // std::string map;
   // long flags; .... add protection flags, etc.
};

class Process : public ps_prochandle {
    Elf::Addr entry;
    Elf::Addr interpBase;
    void loadSharedObjects(Elf::Addr);
public:
    Elf::Addr vdsoBase;

protected:
    virtual Elf::Addr findRDebugAddr();
    virtual bool loadSharedObjectsFromFileNote() = 0;
    td_thragent_t *agent;
public:
    Elf::Object::sptr execImage;
    Elf::Object::sptr vdsoImage;
protected:
    std::string abiPrefix;
    PstackOptions options;

public:
    Elf::Addr sysent; // for AT_SYSINFO
    std::map<pid_t, Lwp> lwps;
    Dwarf::ImageCache &imageCache;
    std::map<Elf::Addr, Elf::Object::sptr> objects;
    void processAUXV(const Reader &);
    Reader::sptr io;

    virtual bool getRegs(lwpid_t pid, Elf::CoreRegisters *reg) = 0;
    void addElfObject(Elf::Object::sptr obj, Elf::Addr load);
    // Find the the object (and its load address) and segment containing a given address
    std::tuple<Elf::Addr, Elf::Object::sptr, const Elf::Phdr *> findSegment(Elf::Addr addr) const;
    Dwarf::Info::sptr getDwarf(Elf::Object::sptr) const;
    Process(Elf::Object::sptr exec, Reader::sptr memory, const PstackOptions &prl, Dwarf::ImageCache &cache);
    virtual void stop(pid_t lwpid) = 0;
    virtual void stopProcess() = 0;
    virtual void resumeProcess() = 0;
    virtual void resume(pid_t lwpid) = 0;
    std::ostream &dumpStackText(std::ostream &, const ThreadStack &, const PstackOptions &) const;
    std::ostream &dumpFrameText(std::ostream &, const PrintableFrame &, const Dwarf::StackFrame &) const;
    std::ostream &dumpStackJSON(std::ostream &, const ThreadStack &) const;
    template <typename T> void listThreads(const T &);


    // find address of named symbol in the process.
    Elf::Addr resolveSymbol(const char *symbolName, bool includeDebug,
          std::function<bool(Elf::Addr, const Elf::Object::sptr &)> matcher = [](Elf::Addr, const Elf::Object::sptr &) { return true; }) const;

    // find symbol data of named symbol in the process.
    // like resolveSymbol, but return the library and that library's load address as well as the address in the process.
    std::tuple<Elf::Object::sptr, Elf::Addr, Elf::Sym>
    resolveSymbolDetail(const char *name, bool includeDebug,
                        std::function<bool(Elf::Addr, const Elf::Object::sptr&)> match =
                           [](Elf::Addr, const Elf::Object::sptr &) { return true; }) const;
    virtual std::list<ThreadStack> getStacks(const PstackOptions &, unsigned maxFrames);
    virtual ~Process();
    virtual void load();
    virtual pid_t getPID() const = 0;
    virtual std::vector<AddressRange> addressSpace() const = 0;
    static std::shared_ptr<Process> load(Elf::Object::sptr exe, std::string id, const PstackOptions &options, Dwarf::ImageCache &cache);
};

template <typename T> int
threadListCb(const td_thrhandle_t *thr, void *v)
{ T &callback = *(T *)v; callback(thr); return 0; }

template <typename T> void
Process::listThreads(const T &callback)
{
    td_ta_thr_iter(agent,
            threadListCb<T>,
            (void *)&callback, TD_THR_ANY_STATE, TD_THR_LOWEST_PRIORITY, TD_SIGNO_MASK, TD_THR_ANY_USER_FLAGS);
}

class LiveReader : public FileReader {
public:
    Off size() const override { return std::numeric_limits<Off>::max(); }
    LiveReader(pid_t, const std::string &);
};

// Name of the file /proc/<pid>/name, after symlink dereferencing
std::string procname(pid_t pid, const std::string &);

struct LiveThreadList;
class LiveProcess final : public Process {
    pid_t pid;
public:
    // attach to existing process.
    LiveProcess(Elf::Object::sptr &, pid_t, const PstackOptions &, Dwarf::ImageCache &, bool alreadyStopped=false);

    virtual bool getRegs(lwpid_t pid, Elf::CoreRegisters *reg) override;
    virtual void stop(pid_t) override;
    virtual void resume(pid_t) override;
    void stopProcess() override;
    void resumeProcess() override;
    virtual void load() override;
    void findLWPs();
    virtual pid_t getPID() const override;
protected:
    bool loadSharedObjectsFromFileNote() override;
    std::vector<AddressRange> addressSpace() const override;
};


class SelfProcess : public Process {
    pid_t pid;
public:
    // attach to existing process.
    SelfProcess(const Elf::Object::sptr &, const PstackOptions &, Dwarf::ImageCache &);

    virtual bool getRegs(lwpid_t pid, Elf::CoreRegisters *reg) override;
    virtual void stop(pid_t) override;
    virtual void resume(pid_t) override;
    void stopProcess() override;
    void resumeProcess() override;
    virtual void load() override;
    virtual pid_t getPID() const override;
protected:
    virtual Elf::Addr findRDebugAddr();
    bool loadSharedObjectsFromFileNote() override;
    std::vector<AddressRange> addressSpace() const override;
};


class CoreProcess;
class CoreReader final : public Reader {
    Process *p;
    Elf::Object::sptr core;
protected:
    virtual size_t read(Off remoteAddr, size_t size, char *ptr) const override;
public:
    CoreReader (Process *, Elf::Object::sptr);
    virtual void describe(std::ostream &os) const override;
    Off size() const override { return std::numeric_limits<Off>::max(); }
    std::string filename() const override { return "process memory"; }
};

class CoreProcess final : public Process {
public:
    Elf::Object::sptr coreImage;
    CoreProcess(Elf::Object::sptr exec, Elf::Object::sptr core, const PstackOptions &, Dwarf::ImageCache &);
    virtual bool getRegs(lwpid_t pid, Elf::CoreRegisters *reg) override;
    virtual void stop(lwpid_t) override;
    virtual void resume(lwpid_t) override;
    void stopProcess() override;
    void resumeProcess()  override { }
    void findLWPs();
    virtual void load() override;
    virtual pid_t getPID() const override;
protected:
    bool loadSharedObjectsFromFileNote() override;
    std::vector<AddressRange> addressSpace() const override;
};

// RAII to stop a process.
struct StopProcess {
    Process *proc;
public:
    StopProcess(Process *proc_) : proc(proc_) { proc->stopProcess(); }
    void clear() {
        if (proc) {
            proc->resumeProcess();
            proc = nullptr;
        }
    }
    ~StopProcess() { clear(); }
};

// RAII to stop a thread.
struct StopLWP {
    Process *proc;
    lwpid_t lwp;
public:
    StopLWP(Process *proc_, lwpid_t lwp_) : proc(proc_), lwp(lwp_) { proc->stop(lwp); }
    ~StopLWP() { proc->resume(lwp); }
};
class LogProcess final : public Process {
   const std::vector<std::string> &logs;
   std::list<ThreadStack> stacks;
public:
   LogProcess(Elf::Object::sptr exec, const std::vector<std::string> &logs, const PstackOptions &, Dwarf::ImageCache &);
   void load();
   bool getRegs(lwpid_t, Elf::CoreRegisters *);
   void resume(pid_t);
   void resumeProcess();
   void stop(lwpid_t);
   void stopProcess();
   std::vector<AddressRange> addressSpace() const;
   pid_t getPID() const;
   bool loadSharedObjectsFromFileNote();
   virtual std::list<ThreadStack> getStacks(const PstackOptions &, unsigned maxFrames);
};

struct WaitStatus {
   int status;
   WaitStatus(int status) : status{status}{}
};

std::ostream &operator << (std::ostream &os, WaitStatus ws);
std::ostream &operator << (std::ostream &os, const JSON<Dwarf::StackFrame, const Process *> &jt);
std::ostream & operator << (std::ostream &os, const JSON<ThreadStack, const Process *> &jt);
void gregset2core(Elf::CoreRegisters &core, const gregset_t greg);

#endif<|MERGE_RESOLUTION|>--- conflicted
+++ resolved
@@ -126,30 +126,9 @@
     Elf::Addr cfa;
     UnwindMechanism mechanism;
     bool isSignalTrampoline;
-<<<<<<< HEAD
-    StackFrame() : StackFrame(UnwindMechanism::INVALID) {}
-    StackFrame(UnwindMechanism mechanism)
-        : cfa(0)
-        , elfReloc(0)
-        , phdr(0)
-        , dwarf(0)
-        , frameInfo(0)
-        , fde(0)
-        , cie(0)
-        , mechanism(mechanism)
-        , isSignalTrampoline(false)
-    {}
-    StackFrame &operator = (const StackFrame &) = default;
-    StackFrame(const StackFrame &) = default;
-    void setReg(unsigned, cpureg_t);
-    cpureg_t getReg(unsigned regno) const;
-    Elf::Addr getCFA(const Process &, const CallFrame &) const;
-    bool unwind(Process &p, StackFrame &out);
-=======
     StackFrame(UnwindMechanism mechanism, const Elf::CoreRegisters &regs);
     StackFrame &operator = (const StackFrame &) = delete;
     std::optional<Elf::CoreRegisters> unwind(Process &);
->>>>>>> 92c3f16c
     void setCoreRegs(const Elf::CoreRegisters &);
     void getCoreRegs(Elf::CoreRegisters &) const;
     void getFrameBase(const Process &, intmax_t, ExpressionStack *) const;
