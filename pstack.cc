#include "libpstack/dwarf.h"
#include "libpstack/proc.h"
#include "libpstack/ps_callback.h"
#if defined(WITH_PYTHON2) || defined(WITH_PYTHON3)
#define WITH_PYTHON
#include "libpstack/python.h"
#endif

#include <sys/types.h>
#include <sys/signal.h>

#include <sysexits.h>
#include <unistd.h>

#include <csignal>

#include <iostream>
#include <set>

#define XSTR(a) #a
#define STR(a) XSTR(a)
extern std::ostream & operator << (std::ostream &os, const JSON<ThreadStack, Process *> &jt);

namespace {
bool doJson = false;
volatile bool interrupted = false;

int usage(const char *);
std::ostream &
pstack(Process &proc, std::ostream &os, const PstackOptions &options)
{
    // get its back trace.
    std::list<ThreadStack> threadStacks;
    std::set<pid_t> tracedLwps;
    {
        StopProcess here(&proc);
        proc.listThreads([&proc, &threadStacks, &tracedLwps] (const td_thrhandle_t *thr) {

            Elf::CoreRegisters regs;
            td_err_e the;
#ifdef __linux__
            the = td_thr_getgregs(thr, (elf_greg_t *) &regs);
#else
            the = td_thr_getgregs(thr, &regs);
#endif
            if (the == TD_OK) {
                threadStacks.push_back(ThreadStack());
                td_thr_get_info(thr, &threadStacks.back().info);
                threadStacks.back().unwind(proc, regs);
                tracedLwps.insert(threadStacks.back().info.ti_lid);
            }

            });

        for (auto &lwp : proc.lwps) {
            if (tracedLwps.find(lwp.first) == tracedLwps.end()) {
                threadStacks.push_back(ThreadStack());
                threadStacks.back().info.ti_lid = lwp.first;
                Elf::CoreRegisters regs;
                proc.getRegs(lwp.first,  &regs);
                threadStacks.back().unwind(proc, regs);
            }
        }
    }

    /*
     * resume at this point - maybe a bit optimistic if a shared library gets
     * unloaded while we print stuff out, but worth the risk, normally.
     */
    if (doJson) {
        os << json(threadStacks, &proc);
    } else {
        os << "process: " << *proc.io << "\n";
        for (auto &s : threadStacks) {
            proc.dumpStackText(os, s, options);
            os << std::endl;
        }
    }
    return os;
}

<<<<<<< HEAD
template<int V> bool doPy(Process &proc, std::ostream &o, const PstackOptions &options) {
#ifdef WITH_PYTHON
=======
template<int V> bool doPy(Process &proc, std::ostream &o, const PstackOptions &options, bool showModules) {
>>>>>>> 5bd61b2b
    try {
        PythonPrinter<V> printer(proc, o, options);
        if (!printer.interpFound())
            return false;
        printer.printInterpreters(showModules);
    }
    catch (...) {
        return false;
    }
    return true;
#else
	return false;
#endif
}

int
emain(int argc, char **argv)
{
    int i, c;
    pid_t pid;
    std::string execFile;
    Elf::Object::sptr exec;
    Dwarf::ImageCache imageCache;
    double sleepTime = 0.0;
    PstackOptions options;

#if defined(WITH_PYTHON)
    bool python = false;
    bool pythonModules = false;
#endif
    bool coreOnExit = false;

    while ((c = getopt(argc, argv, "F:b:d:CD:hjmsVvag:ptz:")) != -1) {
        switch (c) {
        case 'F': g_openPrefix = optarg;
                  break;
        case 'g':
            Elf::globalDebugDirectories.add(optarg);
            break;
        case 'D': {
            auto dumpobj = std::make_shared<Elf::Object>(imageCache, loadFile(optarg));
            auto di = std::make_shared<Dwarf::Info>(dumpobj, imageCache);
            std::cout << json(*di);
            goto done;
        }
        case 'z':
        case 'd': {
            /* Undocumented option to dump image contents */
            std::cout << json(Elf::Object(imageCache, loadFile(optarg)));
            goto done;
        }
        case 'h':
            usage(argv[0]);
            goto done;
        case 'a':
            options.set(PstackOption::doargs);
            break;
        case 'j':
            doJson = true;
            break;
        case 's':
            options.set(PstackOption::nosrc);
            break;
        case 'v':
            verbose++;
            break;
        case 'b':
            sleepTime = strtod(optarg, nullptr);
            break;
        case 'm':
#if defined(WITH_PYTHON)
            pythonModules = true;
#else
            std::clog << "no python support compiled in" << std::endl;
#endif
            break;
        case 'p':
#if defined(WITH_PYTHON)
            python = true;
#else
            std::clog << "no python support compiled in" << std::endl;
#endif
            break;
        case 't':
            options.set(PstackOption::nothreaddb);
            break;

        case 'V':
            std::clog << STR(VERSION) << "\n";
            return 0;
        case 'C':
            coreOnExit = true;
            break;
        default:
            return usage(argv[0]);
        }
    }

    if (optind == argc)
        return usage(argv[0]);

    for (i = optind; i < argc; i++) {
        pid = atoi(argv[i]);
        try {
            auto doStack = [=, &options] (Process &proc) {
                proc.load(options);
                while (!interrupted) {
#if defined(WITH_PYTHON)
                   if (python) {
#ifdef WITH_PYTHON2
                       if (python && doPy<2>(proc, std::cout, options, pythonModules))
                           return;
#endif
#ifdef WITH_PYTHON3
                       doPy<3>(proc, std::cout, options);
                       return;
#endif
                   }
#endif
                   pstack(proc, std::cout, options);
                   if (sleepTime != 0.0) {
                      usleep(sleepTime * 1000000);
                   } else {
                      break;
                   }
               }
            };
            if (pid == 0 || (kill(pid, 0) == -1 && errno == ESRCH)) {
                // It's a file: should be ELF, treat core and exe differently
                // Don't put cores in the cache
                auto obj = std::make_shared<Elf::Object>(imageCache, loadFile(argv[i]));

                if (obj->getHeader().e_type == ET_CORE) {
                    CoreProcess proc(exec, obj, PathReplacementList(), imageCache);
                    doStack(proc);
                } else {
                    exec = obj;
                }
            } else {
                // It's a PID.
                LiveProcess proc(exec, pid, PathReplacementList(), imageCache);
                doStack(proc);
            }
        } catch (const std::exception &e) {
            std::cerr << "failed to process " << argv[i] << ": " << e.what() << "\n";
        }
    }
done:
    if (coreOnExit)
        abort();
    return 0;
}

int
usage(const char *name)
{
    std::clog <<
        "usage: " << name << "\n"
        "\t[-<D|d> <elf object>]        dump details of ELF object (D => show DWARF info\n"
        "or\n"
        "\t[-h]                         show this message\n"
        "or\n"
        "\t[-v]                         include verbose information to stderr\n"
        "\t[-V]                         dump git tag of source\n"
        "\t[-s]                         don't include source-level details\n"
        "\t[-g]                         add global debug directory\n"
        "\t[-a]                         show arguments to functions where possible\n"
        "\t[-n]                         don't try to find external debug images\n"
        "\t[-t]                         don't try to use the thread_db library\n"
        "\t[-b<n>]                      batch mode: repeat every 'n' seconds\n"
#ifdef WITH_PYTHON
        "\t[-p]                         print python backtrace if available\n"
#endif
        "\t[<pid>|<core>|<executable>]* list cores and pids to examine. An executable\n"
        "\t                             will override use of in-core or in-process information\n"
        "\t                             to predict location of the executable\n"
        ;
    return (EX_USAGE);
}

}

int
main(int argc, char **argv)
{
    try {
        struct sigaction sa;
        memset(&sa, 0, sizeof sa);
        sa.sa_handler = [](int) { interrupted = true; };
        // Only interrupt cleanly once. Then just terminate, in case we're stuck in a loop
        sa.sa_flags = SA_RESETHAND;
        sigaction(SIGINT, &sa, nullptr);
        emain(argc, argv);
    }
    catch (std::exception &ex) {
        std::clog << "error: " << ex.what() << std::endl;
        return EX_SOFTWARE;
    }
}<|MERGE_RESOLUTION|>--- conflicted
+++ resolved
@@ -79,12 +79,8 @@
     return os;
 }
 
-<<<<<<< HEAD
-template<int V> bool doPy(Process &proc, std::ostream &o, const PstackOptions &options) {
+template<int V> bool doPy(Process &proc, std::ostream &o, const PstackOptions &options, bool showModules) {
 #ifdef WITH_PYTHON
-=======
-template<int V> bool doPy(Process &proc, std::ostream &o, const PstackOptions &options, bool showModules) {
->>>>>>> 5bd61b2b
     try {
         PythonPrinter<V> printer(proc, o, options);
         if (!printer.interpFound())
