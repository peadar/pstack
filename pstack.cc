--- conflicted
+++ resolved
@@ -116,26 +116,18 @@
             if (obj->getElfHeader().e_type == ET_CORE) {
                 CoreProcess proc(exec, obj);
                 proc.load();
-<<<<<<< HEAD
                 proc.pstack(std::cout, options);
-=======
-                proc.pstack(std::cout);
                 if (abortOnExit)
                     abort();
->>>>>>> dbc3ec2a
             } else {
                 exec = obj;
             }
         } else {
             LiveProcess proc(exec, pid);
             proc.load();
-<<<<<<< HEAD
             proc.pstack(std::cout, options);
-=======
-            proc.pstack(std::cout);
             if (abortOnExit)
                 abort();
->>>>>>> dbc3ec2a
         }
     }
     return (error);
