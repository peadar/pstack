/*
 * Canal searches through core files looking for references to symbols.  The
 * symbols can be provided by a glob style pattern, and defaults to a pattern
 * that matches symbols associated with vtables.  So, by default, canal finds
 * likely instances of classes with virtual methods in the process's address
 * space, and can be useful to help identify memory leaks.
 */

#include <unistd.h>
#include <signal.h>
#include <fstream>
#include <assert.h>
#include <iostream>
#include <exception>
#include <algorithm>
#include <memory>
#include <sys/types.h>
#include <map>

#include "libpstack/proc.h"
#include "libpstack/elf.h"
#include "libpstack/dwarf.h"
#ifdef WITH_PYTHON
#include "libpstack/python.h"
#endif

#ifdef WITH_PYTHON
#undef WITH_PYTHON
#endif
using namespace std;

// does "name" match the glob pattern "pattern"?
static int
globmatchR(const char *pattern, const char *name)
{
    for (;; name++) {
        switch (*pattern) {
        case '*':
            // if the rest of the name matches the bit of pattern after '*',
            for (;;) {
                if (globmatchR(pattern + 1, name))
                    return 1;
                if (*name == 0) // exhuasted name without finding a match
                    return 0;
                ++name;
            }
        default:
            if (*name != *pattern)
                return 0;
        }
        if (*pattern++ == 0)
            return 1;
    }
}

static int
globmatch(const string &pattern, const string &name)
{
    return globmatchR(pattern.c_str(), name.c_str());
}

struct ListedSymbol {
    Elf::Sym sym;
    Elf::Off objbase;
    string name;
    size_t count;
    string objname;
    ListedSymbol(const Elf::Sym &sym_, Elf::Off objbase_, string name_, string object)
        : sym(sym_)
        , objbase(objbase_)
        , name(name_)
        , count(0)
        , objname(object)
    {}
    Elf::Off memaddr() const { return  sym.st_value + objbase; }
};

class SymbolStore {
    std::map<Elf::Off, ListedSymbol> store_;
public:

    void add(ListedSymbol symbol) {
        store_.emplace(symbol.memaddr() + symbol.sym.st_size, symbol);
    }

    std::tuple<bool, ListedSymbol*> find(Elf::Off address) {
        auto pos = store_.lower_bound(address);
        auto sym = &pos->second;
        if (pos != store_.end() && match(address, sym)) {
            return std::make_tuple(true, sym);
        }
        return std::make_tuple(false, nullptr);
    }

    std::vector<ListedSymbol> flatten() const {
        std::vector<ListedSymbol> retv;
        retv.reserve(store_.size());
        for(const auto & item : store_) {
            retv.emplace_back( item.second );
        }
        return retv;
    }
protected:
   virtual bool match(Elf::Off address, const ListedSymbol * sym) const =0;
};

class OffsetFreeSymbolStore final: public SymbolStore {
public:
    bool match(Elf::Off address, const ListedSymbol * sym) const override {
      return sym->memaddr() <= address && sym->memaddr() + sym->sym.st_size > address;
    }

};

class OffsetBoundSymbolStore final: public SymbolStore {
   const Elf::Off offset_;
public:
    OffsetBoundSymbolStore(Elf::Addr offset): offset_(offset) {}
    bool match(Elf::Off address, const ListedSymbol * sym) const override {
       return sym->memaddr() + offset_ == address;
    }
};

class Usage {};

bool operator < (const ListedSymbol &sym, Elf::Off addr) {
    return sym.memaddr() + sym.sym.st_size < addr;
}

static const char *virtpattern = "_ZTV*"; /* wildcard for all vtbls */
static bool compareSymbolsByFrequency(const ListedSymbol &l, const ListedSymbol &r)
    { return l.count > r.count; }

ostream &
operator <<(ostream &os, const Usage &)
{
   return os
      << "usage: canal [options] <executable> <core>" << endl
      << "options:" << endl
      << "\t-p <pattern>: use a specific pattern to search (default " << virtpattern << ") (repeatable)" << endl
      << "\t-s: show the address of each located object" << endl
      << "\t-v: verbose (repeat for more verbosity)" << endl
      << "\t-h: this message" << endl
      << "\t-r <prefix=path>: replace 'prefix' in core with 'path' when loading shared libraries" << endl
      ;
}

int
mainExcept(int argc, char *argv[])
{
#ifdef WITH_PYTHON
    bool doPython = false;
#endif
    Dwarf::ImageCache imageCache;
    std::vector<std::string> patterns;
    Elf::Object::sptr exec;
    Elf::Object::sptr core;
    shared_ptr<Process> process;
    int c;
    int verbose = 0;
    bool showaddrs = false;
    bool showsyms = false;
    int rate = 1;

    std::vector<std::pair<Elf::Off, Elf::Off>> searchaddrs;
    std::vector<std::pair<std::string, std::string>> pathReplacements;
    char *strbuf = 0;
    char *findstr = 0;
    size_t findstrlen = 0;
    int symOffset = -1;
    bool showloaded = false;

    while ((c = getopt(argc, argv, "o:vhr:sp:f:Pe:S:R:K:lVt")) != -1) {
        switch (c) {
#ifdef WITH_PYTHON
            case 'P':
               doPython = true;
               patterns.push_back("Py*_Type");
               break;
#endif
            case 'V':
               showsyms = true;
               break;
            case 's':
                showaddrs = true;
                break;
            case 'v':
                verbose++;
                break;
            case 'h':
                clog << Usage();
                return 0;
            case 'o': // offset within a symbol that the pointers must meet.
                symOffset = strtol(optarg, 0, 0);
                break;

            case 'p':
                patterns.push_back(optarg);
                break;

            case 'r': {
                char *from = strdup(optarg);
                char *to  = strchr(from, '=');
                if (to == 0)
                    throw "must specify <to>=<from> for '-r'";
                *to++ = 0;
                pathReplacements.push_back(std::make_pair(from, to));
                break;
            }

            case 'S':
                findstr = optarg;
                findstrlen = strlen(findstr);
                strbuf = new char[findstrlen];
                break;

            case 'f': {
                Elf::Off start = strtoll(optarg, 0, 0);
                searchaddrs.push_back(make_pair(start, start + 1));
                break;
            }

            case 'K':
                rate = atoi(optarg);
                break;
            case 'R': {
                std::ifstream in;
                in.open(optarg);
                if (!in.good())
                    abort();
                char buf[1024];
                int count = 0;
                while (in.good()) {
                    in.getline(buf, sizeof buf);
                    if (in.eof())
                        break;
                    if (++count % rate != 0)
                        continue;
                    char *p = buf;
                    while (isspace(*p))
                        p++;
                    Elf::Off start = strtoll(p, &p, 0);
                    while (*p && isspace(*p))
                        p++;
                    Elf::Off end = *p ? strtoll(p, &p, 0) : start + 1;
                    searchaddrs.push_back(make_pair(start, end));
                    IOFlagSave _(std::clog);
                    std::clog << "push " << hex << start << ", " << end
                       << " (" << int(*p) << ")" << std::endl;
                }
                break;
            }

            case 'e':
                searchaddrs.back().second = strtoll(optarg, 0, 0);
                break;

            case 'X':
                ps_lgetfpregs(0, 0, 0);
                break;

            case 'l':
                showloaded = true;
                break;
        }
    }

    if (argc - optind >= 2) {
        exec = imageCache.getImageForName(argv[optind]);
        optind++;
    }

    if (argc - optind < 1) {
        clog << Usage();
        return 0;
    }

    pid_t pid = 0;
    std::istringstream(argv[optind]) >> pid;
    if (pid != 0 && kill(pid, 0) == 0) {
       std::clog << "attaching to live process" << std::endl;
       process = make_shared<LiveProcess>(exec, pid, pathReplacements, imageCache);
    } else {
       core = make_shared<Elf::Object>(imageCache, loadFile(argv[optind]));
       process = make_shared<CoreProcess>(exec, core, pathReplacements, imageCache);
    }
    process->load(PstackOptions());

    if (searchaddrs.size()) {
        std::clog << "finding references to " << dec << searchaddrs.size() << " addresses\n";
        for (auto &addr : searchaddrs)
            std::clog << "\t" << addr.first <<" - " << addr.second << "\n";
    }
    clog << "opened process " << process << endl;

    if (showloaded) {
        for (auto &loaded : process->objects)
            std::cout << *loaded.second->io << "\n";
        exit(0);
    }

    if (patterns.empty())
        patterns.push_back(virtpattern);

    OffsetFreeSymbolStore freeStore;
    OffsetBoundSymbolStore boundStore(symOffset);
    SymbolStore & store = symOffset > -1 ? static_cast<SymbolStore&>(boundStore) : freeStore;
    for (auto &loaded : process->objects) {
        size_t count = 0;

        auto findSymbols = [&count, verbose, showsyms, &store, &patterns, &loaded]( auto &table ) {
           for (const auto &sym : table) {
               for (auto &pattern : patterns) {
                   if (globmatch(pattern, sym.name)) {
                       store.add(ListedSymbol(sym.symbol, loaded.first,
                                sym.name, stringify(*loaded.second->io)));
                       if (verbose > 1 || showsyms)
                          std::cout << sym.name << "\n";
                       count++;
                   }
               }
           }
        };

        findSymbols( loaded.second->commonSections->dynamicSymbols );
        findSymbols( loaded.second->commonSections->debugSymbols );

        if (verbose)
            *debug << "found " << count << " symbols in " << *loaded.second->io << endl;
    }
    if (showsyms)
       exit(0);

    // Now run through the corefile, searching for virtual objects.
    Elf::Off filesize = 0;
    Elf::Off memsize = 0;
#ifdef WITH_PYTHON
    PythonPrinter<2> py(*process, std::cout, PstackOptions());
#endif
<<<<<<< HEAD
    std::vector<Elf::Off> data;
=======
    long searchmatches = 0;
>>>>>>> ae83bf32
    for (auto &hdr : core->getSegments(PT_LOAD)) {
        filesize += hdr.p_filesz;
        memsize += hdr.p_memsz;
        int seg_count = 0;
        if (verbose) {
            IOFlagSave _(*debug);
            *debug << "scan " << hex << hdr.p_vaddr <<  " to " << hdr.p_vaddr + hdr.p_memsz
                << " (filesiz = " << hdr.p_filesz  << ", memsiz=" << hdr.p_memsz << ") ";
        }

        if (findstr) {
            for (auto loc = hdr.p_vaddr; loc < hdr.p_vaddr + hdr.p_filesz - findstrlen; loc++) {
                size_t rc = process->io->read(loc, findstrlen, strbuf);
                assert(rc == findstrlen);
                if (memcmp(strbuf, findstr, rc) == 0) {
                    IOFlagSave _(cout);
                    std::cout << "0x" << hex << loc << "\n";
                }
            }
        } else {
            const size_t step = sizeof(Elf::Off);
            const size_t chunk_size = 1'048'576;
            Elf::Addr loc=hdr.p_vaddr;
            const Elf::Addr end_loc = loc + hdr.p_filesz;
            while (loc < end_loc) {
                size_t read_size = std::min(chunk_size, end_loc - loc);
                data.resize(read_size/step);
                size_t n = process->io->read(loc, read_size, reinterpret_cast<char*>(data.data()));
                data.resize(n / step);
                if (verbose) {
                    // log a '.' every megabyte.
                    clog << '.';
<<<<<<< HEAD
                }
                for (auto it=data.begin(); it != data.end(); ++it, loc+=step) {
                    const auto & p=*it;
                    if (searchaddrs.size()) {
                        for (auto range = searchaddrs.begin(); range != searchaddrs.end(); ++range) {
                            if (p >= range->first && p < range->second && (p % 4 == 0)) {
                                IOFlagSave _(cout);
                                cout << "0x" << hex << loc << "\n";
                            }
=======
                try {
                    process->io->readObj(loc, &p);
                }
                catch (...) {
                    *debug << "read failed\n";
                    break;
		}
                if (searchaddrs.size()) {
                    for (auto range = searchaddrs.begin(); range != searchaddrs.end(); ++range) {
                        if (p >= range->first && p < range->second ) {
			    searchmatches++;
			    if (verbose) {
				IOFlagSave _(cout);
				cout << "0x" << hex << loc << "\n";
			    }
>>>>>>> ae83bf32
                        }
                    } else {
                        auto tuple = store.find(p);
                        auto found = std::get<0>(tuple);
                        auto sym = std::get<1>(tuple);
                        if (found) {
                            if (showaddrs)
                                cout
                                    << sym->name << " 0x" << std::hex << loc
                                    << std::dec <<  " ... size=" << sym->sym.st_size
                                    << ", diff=" << p - sym->memaddr() << endl;
#if 0 && WITH_PYTHON
                            if (doPython) {
                                std::cout << "pyo " << Elf::Addr(loc) << " ";
                                py.print(Elf::Addr(loc) - sizeof (PyObject) +
                                    sizeof (struct _typeobject *));
                                std::cout << "\n";
                            }
#endif
                            sym->count++;
                            seg_count++;
                        }
                    }
                }
            }
        }

        if (verbose)
            *debug << seg_count << endl;

    }
    if (verbose)
        *debug << "core file contains " << filesize << " out of "
           << memsize << " bytes of memory\n";
<<<<<<< HEAD
    auto histogram = store.flatten();
    sort(histogram.begin(), histogram.end(), compareSymbolsByFrequency);
=======
    *debug << "search matched " << searchmatches << " items\n";
>>>>>>> ae83bf32

    for (auto &i : histogram)
        if (i.count)
            cout << dec << i.count << " " << i.name << " ( from " << i.objname << ")" << endl;
    return 0;
}

int
main(int argc, char *argv[])
{
    try {
        return mainExcept(argc, argv);
    }
    catch (const exception &ex) {
        cerr << "exception: " << ex.what() << endl;
        return -1;
    }
}<|MERGE_RESOLUTION|>--- conflicted
+++ resolved
@@ -337,11 +337,8 @@
 #ifdef WITH_PYTHON
     PythonPrinter<2> py(*process, std::cout, PstackOptions());
 #endif
-<<<<<<< HEAD
     std::vector<Elf::Off> data;
-=======
     long searchmatches = 0;
->>>>>>> ae83bf32
     for (auto &hdr : core->getSegments(PT_LOAD)) {
         filesize += hdr.p_filesz;
         memsize += hdr.p_memsz;
@@ -374,33 +371,18 @@
                 if (verbose) {
                     // log a '.' every megabyte.
                     clog << '.';
-<<<<<<< HEAD
                 }
                 for (auto it=data.begin(); it != data.end(); ++it, loc+=step) {
                     const auto & p=*it;
                     if (searchaddrs.size()) {
                         for (auto range = searchaddrs.begin(); range != searchaddrs.end(); ++range) {
-                            if (p >= range->first && p < range->second && (p % 4 == 0)) {
-                                IOFlagSave _(cout);
-                                cout << "0x" << hex << loc << "\n";
+                            if (p >= range->first && p < range->second) {
+                                searchmatches++;
+                                if (verbose) {
+                                    IOFlagSave _(cout);
+                                    cout << "0x" << hex << loc << "\n";
+                                }
                             }
-=======
-                try {
-                    process->io->readObj(loc, &p);
-                }
-                catch (...) {
-                    *debug << "read failed\n";
-                    break;
-		}
-                if (searchaddrs.size()) {
-                    for (auto range = searchaddrs.begin(); range != searchaddrs.end(); ++range) {
-                        if (p >= range->first && p < range->second ) {
-			    searchmatches++;
-			    if (verbose) {
-				IOFlagSave _(cout);
-				cout << "0x" << hex << loc << "\n";
-			    }
->>>>>>> ae83bf32
                         }
                     } else {
                         auto tuple = store.find(p);
@@ -435,12 +417,9 @@
     if (verbose)
         *debug << "core file contains " << filesize << " out of "
            << memsize << " bytes of memory\n";
-<<<<<<< HEAD
     auto histogram = store.flatten();
     sort(histogram.begin(), histogram.end(), compareSymbolsByFrequency);
-=======
     *debug << "search matched " << searchmatches << " items\n";
->>>>>>> ae83bf32
 
     for (auto &i : histogram)
         if (i.count)
