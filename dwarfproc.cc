--- conflicted
+++ resolved
@@ -65,11 +65,7 @@
                }
                assert(objIp >= unitLow->value.udata && objIp < endAddr);
             }
-<<<<<<< HEAD
-=======
-            assert(objIp >= unitLow->value.udata && objIp < endAddr);
 #endif
->>>>>>> ea168cad
             Elf_Addr unitIp = objIp - unitLow->value.udata;
 
             DWARFReader r(sec, attr->value.udata, std::numeric_limits<size_t>::max());
